# -----------------------------------------------------------------------------
# VisPy - Copyright (c) 2013, Vispy Development Team
# All rights reserved.
#
# Redistribution and use in source and binary forms, with or without
# modification, are permitted provided that the following conditions are met:
#
# * Redistributions of source code must retain the above copyright
#   notice, this list of conditions and the following disclaimer.
# * Redistributions in binary form must reproduce the above copyright
#   notice, this list of conditions and the following disclaimer in the
#   documentation and/or other materials provided with the distribution.
# * Neither the name of Vispy Development Team nor the names of its
#   contributors may be used to endorse or promote products
#   derived from this software without specific prior written permission.
#
# THIS SOFTWARE IS PROVIDED BY THE COPYRIGHT HOLDERS AND CONTRIBUTORS "AS
# IS" AND ANY EXPRESS OR IMPLIED WARRANTIES, INCLUDING, BUT NOT LIMITED
# TO, THE IMPLIED WARRANTIES OF MERCHANTABILITY AND FITNESS FOR A
# PARTICULAR PURPOSE ARE DISCLAIMED. IN NO EVENT SHALL THE COPYRIGHT OWNER
# OR CONTRIBUTORS BE LIABLE FOR ANY DIRECT, INDIRECT, INCIDENTAL, SPECIAL,
# EXEMPLARY, OR CONSEQUENTIAL DAMAGES (INCLUDING, BUT NOT LIMITED TO,
# PROCUREMENT OF SUBSTITUTE GOODS OR SERVICES; LOSS OF USE, DATA, OR
# PROFITS; OR BUSINESS INTERRUPTION) HOWEVER CAUSED AND ON ANY THEORY OF
# LIABILITY, WHETHER IN CONTRACT, STRICT LIABILITY, OR TORT (INCLUDING
# NEGLIGENCE OR OTHERWISE) ARISING IN ANY WAY OUT OF THE USE OF THIS
# SOFTWARE, EVEN IF ADVISED OF THE POSSIBILITY OF SUCH DAMAGE.
# -----------------------------------------------------------------------------
"""
Just a very fake galaxy.
Astronomers and cosmologists will kill me !
"""

import os
import numpy as np

from vispy import oogl
from vispy import app
from vispy import gl
from OpenGL import GL
from vispy.util.transforms import perspective, translate, rotate

# Manual galaxy creation
# (did you really expect a simulation in less than 250 python lines ?)
def make_arm(n,angle):
    R = np.linspace(10,450+50*np.random.uniform(.5,1.),n)
    R += 40*np.random.normal(0,2.,n) * np.linspace(1,.1,n)
    T = angle+np.linspace(0,2.5*np.pi,n) + np.pi/6*np.random.normal(0,.5,n)
    S = 8+2*np.abs(np.random.normal(0,1,n))
    S *= np.linspace(1,.85,n)
    P = np.zeros((n,3), dtype=np.float32)
    X, Y, Z =  P[:,0],P[:,1],P[:,2]
    X[...] = R*np.cos(T)
    Y[...] = R*np.sin(T)*1.1
    D = np.sqrt(X*X+Y*Y)
    Z[...] = 8*np.random.normal(0, 2-D/512., n)
    X += (D*np.random.uniform(0,1,n) > 250)*(.05*D*np.random.uniform(-1,1,n))
    Y += (D*np.random.uniform(0,1,n) > 250)*(.05*D*np.random.uniform(-1,1,n))
    Z += (D*np.random.uniform(0,1,n) > 250)*(.05*D*np.random.uniform(-1,1,n))
    D = (D - D.min())/(D.max() - D.min())

    return P/256,S/2,D
p = 50000
n = 3*p

data = oogl.Data(n, [('a_position', np.float32, 3),
                    ('a_size',     np.float32, 1),
                    ('a_dist',     np.float32, 1)])
for i in range(3):
    P,S,D = make_arm(p, i * 2*np.pi/3)
    data['a_dist'][(i+0)*p:(i+1)*p] = D 
    data['a_position'][(i+0)*p:(i+1)*p] = P
    data['a_size'][(i+0)*p:(i+1)*p] = S



# Very simple colormap
cmap = np.array([[255, 124,   0], [255, 163,  76],
                 [255, 192, 130], [255, 214, 173],
                 [255, 232, 212], [246, 238, 237],
                 [237, 240, 253], [217, 228, 255],
                 [202, 219, 255], [191, 212, 255],
                 [182, 206, 255], [174, 202, 255],
                 [168, 198, 255], [162, 195, 255],
                 [158, 192, 255], [155, 189, 255],
                 [151, 187, 255], [148, 185, 255],
                 [145, 183, 255], [143, 182, 255],
                 [141, 181, 255], [140, 179, 255],
                 [139, 179, 255],
                 [137, 177, 255]], dtype=np.uint8).reshape(1,24,3)


VERT_SHADER = """
#version 120

// Uniforms
// ------------------------------------
uniform mat4  u_model;
uniform mat4  u_view;
uniform mat4  u_projection;
uniform float u_size;


// Attributes
// ------------------------------------
attribute vec3  a_position;
attribute float a_size;
attribute float a_dist;

// Varyings
// ------------------------------------
varying float v_size;
varying float v_dist;

void main (void) {
    v_size  = a_size*u_size*.75;
    v_dist  = a_dist;
    gl_Position = u_projection * u_view * u_model * vec4(a_position,1.0);
    gl_PointSize = v_size;
}
"""

FRAG_SHADER = """
#version 120

// Uniforms
// ------------------------------------
uniform sampler2D u_colormap;

// Varyings
// ------------------------------------
varying float v_size;
varying float v_dist;

// Main
// ------------------------------------
void main()
{    
    float a = 2*(length(gl_PointCoord.xy - vec2(0.5,0.5)) / sqrt(2.0));
    vec3 color = texture2D(u_colormap, vec2(v_dist,.5)).rgb;
    gl_FragColor = vec4(color,(1-a)*.25);
}
"""



class Canvas(app.Canvas):

    def __init__(self):
        app.Canvas.__init__(self)
        self.size = 1024,1024
        self.title = "A very fake galaxy [mouse scroll to zoom]"

        self.program = oogl.Program(VERT_SHADER, FRAG_SHADER)
        self.view = np.eye(4,dtype=np.float32)
        self.model = np.eye(4,dtype=np.float32)
        self.projection = np.eye(4,dtype=np.float32)
        self.theta, self.phi = 0,0

        self.translate = 5
        translate(self.view, 0,0, -self.translate)

        self.program.set_vars(data.data,
                              u_colormap = oogl.Texture2D(cmap),
                              u_size = 5./self.translate,
                              u_model = self.model,
                              u_view = self.view)

        self.timer = app.Timer(1.0/60)
        self.timer.connect(self.on_timer)


    def on_initialize(self, event):
        gl.glClearColor(0,0,0,1)
        gl.glDisable(gl.GL_DEPTH_TEST)
        gl.glEnable(gl.GL_BLEND)
        gl.glBlendFunc (gl.GL_SRC_ALPHA, gl.GL_ONE) #_MINUS_SRC_ALPHA)
        gl.glEnable(GL.GL_VERTEX_PROGRAM_POINT_SIZE)
        gl.glEnable(GL.GL_POINT_SPRITE)
        # Start the timer upon initialization.
        self.timer.start()


    def on_key_press(self,event):
        if event.text == ' ':
            if self.timer.running:
                self.timer.stop()
            else:
                self.timer.start()


    def on_timer(self,event):
        self.theta += .11
        self.phi += .13
        self.model = np.eye(4, dtype=np.float32)
        rotate(self.model, self.theta, 0,0,1)
        rotate(self.model, self.phi,   0,1,0)
        self.program['u_model'] = self.model
        self.update()


    def on_resize(self, event):
        width, height = event.size
        gl.glViewport(0, 0, width, height)
        self.projection = perspective( 45.0, width/float(height), 1.0, 1000.0 )
        self.program['u_projection'] = self.projection


    def on_mouse_wheel(self, event):
        self.translate +=event.delta[1]
        self.translate = max(2,self.translate)
        self.view       = np.eye(4,dtype=np.float32)
        translate(self.view, 0,0, -self.translate)
        self.program['u_view'] = self.view
<<<<<<< HEAD
        #self.program['a_size'] = a_size*5/self.translate
=======
        self.program['u_size'] = 5/self.translate
>>>>>>> 1bbe3de1
        self.update()


    def on_paint(self, event):
        gl.glClear(gl.GL_COLOR_BUFFER_BIT | gl.GL_DEPTH_BUFFER_BIT)
        with self.program as prog:
            prog.draw_arrays(gl.GL_POINTS)

if __name__ == '__main__':
    c = Canvas()
    c.show()
    app.run()<|MERGE_RESOLUTION|>--- conflicted
+++ resolved
@@ -212,11 +212,7 @@
         self.view       = np.eye(4,dtype=np.float32)
         translate(self.view, 0,0, -self.translate)
         self.program['u_view'] = self.view
-<<<<<<< HEAD
         #self.program['a_size'] = a_size*5/self.translate
-=======
-        self.program['u_size'] = 5/self.translate
->>>>>>> 1bbe3de1
         self.update()
 
 
