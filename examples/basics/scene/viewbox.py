--- conflicted
+++ resolved
@@ -32,14 +32,7 @@
                             parent=canvas.scene)
 vb2.parent = canvas.scene
 vb2.clip_method = 'viewport'
-<<<<<<< HEAD
 vb2.camera = scene.TurntableCamera(elevation=30, azimuth=30, up='+y')
-=======
-vb2.set_camera('turntable', mode='perspective', elevation=30, azimuth=30, 
-               up='y', distance=10, fov=60)
-#vb2.set_camera('turntable', mode='perspective',
-#               distance=10, elevation=0, azimuth=0)
->>>>>>> cce5011e
 
 
 # Move these when the canvas changes size
