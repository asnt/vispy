# -*- coding: utf-8 -*-
# Copyright (c) Vispy Development Team. All Rights Reserved.
# Distributed under the (new) BSD License. See LICENSE.txt for more info.

from .base_filter import Filter  # noqa
from .clipper import Clipper  # noqa
from .color import Alpha, ColorFilter, IsolineFilter, ZColormapFilter  # noqa
from .picking import PickingFilter  # noqa
<<<<<<< HEAD
from .mesh import ShadingFilter  # noqa
=======
from .mesh import TextureFilter  # noqa
>>>>>>> 3737a914
<|MERGE_RESOLUTION|>--- conflicted
+++ resolved
@@ -6,8 +6,4 @@
 from .clipper import Clipper  # noqa
 from .color import Alpha, ColorFilter, IsolineFilter, ZColormapFilter  # noqa
 from .picking import PickingFilter  # noqa
-<<<<<<< HEAD
-from .mesh import ShadingFilter  # noqa
-=======
-from .mesh import TextureFilter  # noqa
->>>>>>> 3737a914
+from .mesh import TextureFilter, ShadingFilter  # noqa