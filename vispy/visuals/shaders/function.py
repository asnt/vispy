# -*- coding: utf-8 -*-
# Copyright (c) Vispy Development Team. All Rights Reserved.
# Distributed under the (new) BSD License. See LICENSE.txt for more info.
"""
Classses representing GLSL objects (functions, variables, etc) that may be
composed together to create complete shaders.
See the docstring of Function for details.

Details
-------

A complete GLSL program is composed of ShaderObjects, each of which may be used
inline as an expression, and some of which include a definition that must be
included on the final code. ShaderObjects keep track of a hierarchy of
dependencies so that all necessary code is included at compile time, and
changes made to any object may be propagated to the root of the hierarchy to
trigger a recompile.
"""

from collections import OrderedDict
import logging
import re

import numpy as np

from ...util.eq import eq
from ...util import logger
from ...ext.six import string_types
from . import parsing
from .shader_object import ShaderObject
from .variable import Variable, Varying
from .expression import TextExpression, FunctionCall


class Function(ShaderObject):
    """Representation of a GLSL function

    Objects of this class can be used for re-using and composing GLSL
    snippets. Each Function consists of a GLSL snippet in the form of
    a function. The code may have template variables that start with
    the dollar sign. These stubs can be replaced with expressions using
    the index operation. Expressions can be:

    * plain text that is inserted verbatim in the code
    * a Function object or a call to a funcion
    * a Variable (or Varying) object
    * float, int, tuple are automatically turned into a uniform Variable
    * a VertexBuffer is automatically turned into an attribute Variable

    All functions have implicit "$pre" and "$post" placeholders that may be
    used to insert code at the beginning and end of the function.

    Examples
    --------
    This example shows the basic usage of the Function class::

        vert_code_template = Function('''
            void main() {
            gl_Position = $pos;
            gl_Position.x += $xoffset;
            gl_Position.y += $yoffset;
        }''')

        scale_transform = Function('''
        vec4 transform_scale(vec4 pos){
            return pos * $scale;
        }''')

        # If you get the function from a snippet collection, always
        # create new Function objects to ensure they are 'fresh'.
        vert_code = Function(vert_code_template)
        trans1 = Function(scale_transform)
        trans2 = Function(scale_transform)  # trans2 != trans1

        # Three ways to assign to template variables:
        #
        # 1) Assign verbatim code
        vert_code['xoffset'] = '(3.0 / 3.1415)'

        # 2) Assign a value (this creates a new uniform or attribute)
        vert_code['yoffset'] = 5.0

        # 3) Assign a function call expression
        pos_var = Variable('attribute vec4 a_position')
        vert_code['pos'] = trans1(trans2(pos_var))

        # Transforms also need their variables set
        trans1['scale'] = 0.5
        trans2['scale'] = (1.0, 0.5, 1.0, 1.0)

        # You can actually change any code you want, but use this with care!
        vert_code.replace('gl_Position.y', 'gl_Position.z')

        # Finally, you can set special variables explicitly. This generates
        # a new statement at the end of the vert_code function.
        vert_code['gl_PointSize'] = '10.'


    If we use ``vert_code.compile()`` we get::

        attribute vec4 a_position;
        uniform float u_yoffset;
        uniform float u_scale_1;
        uniform vec4 u_scale_2;
        uniform float u_pointsize;

        vec4 transform_scale_1(vec4 pos){
            return pos * u_scale_1;
        }

        vec4 transform_scale_2(vec4 pos){
            return pos * u_scale_2;
        }

        void main() {
            gl_Position = transform_scale_1(transform_scale_2(a_position));
            gl_Position.x += (3.0 / 3.1415);
            gl_Position.z += u_yoffset;

            gl_PointSize = u_pointsize;
        }

    Note how the two scale function resulted in two different functions
    and two uniforms for the scale factors.

    Function calls
    --------------

    As can be seen above, the arguments with which a function is to be
    called must be specified by calling the Function object. The
    arguments can be any of the expressions mentioned earlier. If the
    signature is already specified in the template code, that function
    itself must be given.

        code = Function('''
            void main() {
                vec4 position = $pos;
                gl_Position = $scale(position)
            }
        ''')

        # Example of a function call with all possible three expressions
        vert_code['pos'] = func1('3.0', 'uniform float u_param', func2())

        # For scale, the sigfnature is already specified
        code['scale'] = scale_func  # Must not specify args

    Data for uniform and attribute variables
    ----------------------------------------
    To each variable a value can be associated. In fact, in most cases
    the Function class is smart enough to be able to create a Variable
    object if only the data is given.

        code['offset'] = Variable('uniform float offset')  # No data
        code['offset'] = Variable('uniform float offset', 3.0)  # With data
        code['offset'] = 3.0  # -> Uniform Variable
        position['position'] = VertexBuffer()  # -> attribute Variable

        # Updating variables
        code['offset'].value = 4.0
        position['position'].value.set_data(...)
    """

    def __init__(self, code, dependencies=None):
        super(Function, self).__init__()

        # Add depencencies is given. This is to allow people to
        # manually define deps for a function that they use.
        if dependencies is not None:
            for dep in dependencies:
                self._add_dep(dep)

        self.code = code

        # Expressions replace template variables (also our dependencies)
        self._expressions = OrderedDict()

        # Verbatim string replacements
        self._replacements = OrderedDict()

        # Stuff to do at the end
        self._assignments = OrderedDict()

    def __setitem__(self, key, val):
        """ Setting of replacements through a dict-like syntax.

        Each replacement can be:
        * verbatim code: ``fun1['foo'] = '3.14159'``
        * a FunctionCall: ``fun1['foo'] = fun2()``
        * a Variable: ``fun1['foo'] = Variable(...)`` (can be auto-generated)
        """
        # Check the key. Must be Varying, 'gl_X' or a known template variable
        if isinstance(key, Variable):
            if key.vtype == 'varying':
                if self.name != 'main':
                    raise Exception("Varying assignment only alowed in 'main' "
                                    "function.")
                storage = self._assignments
            else:
                raise TypeError("Variable assignment only allowed for "
                                "varyings, not %s (in %s)"
                                % (key.vtype, self.name))
        elif isinstance(key, string_types):
            if any(map(key.startswith,
                       ('gl_PointSize', 'gl_Position', 'gl_FragColor'))):
                storage = self._assignments
            elif key in self.template_vars or key in ('pre', 'post'):
                storage = self._expressions
            else:
                raise KeyError('Invalid template variable %r' % key)
        else:
            raise TypeError('In `function[key]` key must be a string or '
                            'varying.')

        # If values already match, bail out now
        if eq(storage.get(key), val):
            return

        # If we are only changing the value (and not the dtype) of a uniform,
        # we can set that value and return immediately to avoid triggering a
        # recompile.
        if val is not None and not isinstance(val, Variable):
            # We are setting a value. If there is already a variable set here,
            # try just updating its value.
            variable = storage.get(key, None)
            if isinstance(variable, Variable):
                if np.any(variable.value != val):
                    variable.value = val
                    self.changed(value_changed=True)
                return

            # Could not set variable.value directly; instead we will need
            # to create a new ShaderObject
            val = ShaderObject.create(val, ref=key)
            if variable is val:
                # This can happen if ShaderObject.create returns the same
                # object (such as when setting a Transform).
                return

        # Remove old references, if any
        oldval = storage.pop(key, None)
        if oldval is not None:
            for obj in (key, oldval):
                if isinstance(obj, ShaderObject):
                    self._remove_dep(obj)

        # Add new references
        if val is not None:
            if isinstance(key, Varying):
                # tell this varying to inherit properties from
                # its source attribute / expression.
                key.link(val)

            # Store value and dependencies
            storage[key] = val
            for obj in (key, val):
                if isinstance(obj, ShaderObject):
                    self._add_dep(obj)

        # In case of verbatim text, we might have added new template vars
        if isinstance(val, TextExpression):
            for var in parsing.find_template_variables(val.expression()):
                if var not in self.template_vars:
                    self.template_vars.add(var.lstrip('$'))

        self.changed(code_changed=True, value_changed=True)
        if logger.level <= logging.DEBUG:
            import traceback
            last = traceback.format_list(traceback.extract_stack()[-2:-1])
            logger.debug("Assignment would trigger shader recompile:\n"
<<<<<<< HEAD
                         "Original: %r\nReplacement: %r\nSource: %s", 
=======
                         "Original:\n%r\nReplacement:\n%r\nSource:\n%s",
>>>>>>> 539861a3
                         oldval, val, ''.join(last))

    def __getitem__(self, key):
        """ Return a reference to a program variable from this function.

        This allows variables between functions to be linked together::

            func1['var_name'] = func2['other_var_name']

        In the example above, the two local variables would be assigned to the
        same program variable whenever func1 and func2 are attached to the same
        program.
        """

        try:
            return self._expressions[key]
        except KeyError:
            pass

        try:
            return self._assignments[key]
        except KeyError:
            pass

        if key not in self.template_vars:
            raise KeyError('Invalid template variable %r' % key)
        else:
            raise KeyError('No value known for key %r' % key)

    def __call__(self, *args):
        """ Set the signature for this function and return an FunctionCall
        object. Each argument can be verbatim code or a FunctionCall object.
        """
        return FunctionCall(self, args)

    ## Public API methods

    @property
    def signature(self):
        if self._signature is None:
            try:
                self._signature = parsing.parse_function_signature(self._code)
            except Exception as err:
                raise ValueError('Invalid code: ' + str(err))
        return self._signature

    @property
    def name(self):
        """ The function name. The name may be mangled in the final code
        to avoid name clashes.
        """
        return self.signature[0]

    @property
    def args(self):
        """
        List of input arguments in the function signature::

            [(arg_name, arg_type), ...]
        """
        return self.signature[1]

    @property
    def rtype(self):
        """
        The return type of this function.
        """
        return self.signature[2]

    @property
    def code(self):
        """ The template code used to generate the definition for this
        function.
        """
        return self._code

    @code.setter
    def code(self, code):
        # Get and strip code
        if isinstance(code, Function):
            code = code._code
        elif not isinstance(code, string_types):
            raise ValueError('Function needs a string or Function; got %s.' %
                             type(code))
        self._code = self._clean_code(code)

        # (name, args, rval)
        self._signature = None

        # $placeholders parsed from the code
        self._template_vars = None

        # Create static Variable instances for any global variables declared
        # in the code
        self._static_vars = None

    @property
    def template_vars(self):
        if self._template_vars is None:
            self._template_vars = self._parse_template_vars()
        return self._template_vars

    def static_names(self):
        if self._static_vars is None:
            self._static_vars = parsing.find_program_variables(self._code)
        return list(self._static_vars.keys()) + [arg[0] for arg in self.args]

    def replace(self, str1, str2):
        """ Set verbatim code replacement

        It is strongly recommended to use function['$foo'] = 'bar' where
        possible because template variables are less likely to changed
        than the code itself in future versions of vispy.

        Parameters
        ----------
        str1 : str
            String to replace
        str2 : str
            String to replace str1 with
        """
        if str2 != self._replacements.get(str1, None):
            self._replacements[str1] = str2
            self.changed(code_changed=True)
            #self._last_changed = time.time()

    ## Private methods

    def _parse_template_vars(self):
        """ find all template variables in self._code, excluding the
        function name.
        """
        template_vars = set()
        for var in parsing.find_template_variables(self._code):
            var = var.lstrip('$')
            if var == self.name:
                continue
            if var in ('pre', 'post'):
                raise ValueError('GLSL uses reserved template variable $%s' %
                                 var)
            template_vars.add(var)
        return template_vars
<<<<<<< HEAD
    
    def _get_replaced_code(self, names, version, shader):
=======

    def _get_replaced_code(self, names):
>>>>>>> 539861a3
        """ Return code, with new name, expressions, and replacements applied.
        """
        code = self._code

        # Modify name
        fname = names[self]
        code = code.replace(" " + self.name + "(", " " + fname + "(")

        # Apply string replacements first -- these may contain $placeholders
        for key, val in self._replacements.items():
            code = code.replace(key, val)

        # Apply assignments to the end of the function

        # Collect post lines
        post_lines = []
        for key, val in self._assignments.items():
            if isinstance(key, Variable):
                key = names[key]
            if isinstance(val, ShaderObject):
                val = val.expression(names)
            line = '    %s = %s;' % (key, val)
            post_lines.append(line)

        # Add a default $post placeholder if needed
        if 'post' in self._expressions:
            post_lines.append('    $post')

        # Apply placeholders for hooks
        post_text = '\n'.join(post_lines)
        if post_text:
            post_text = '\n' + post_text + '\n'
        code = code.rpartition('}')
        code = code[0] + post_text + code[1] + code[2]

        # Add a default $pre placeholder if needed
        if 'pre' in self._expressions:
            m = re.search(fname + r'\s*\([^{]*\)\s*{', code)
            if m is None:
                raise RuntimeError("Cound not find beginning of function '%s'"
                                   % fname)
            ind = m.span()[1]
            code = code[:ind] + "\n    $pre\n" + code[ind:]

        # Apply template variables
        for key, val in self._expressions.items():
            val = val.expression(names)
            search = r'\$' + key + r'($|[^a-zA-Z0-9_])'
            code = re.sub(search, val+r'\1', code)

        # Done
        if '$' in code:
            v = parsing.find_template_variables(code)
            logger.warning('Unsubstituted placeholders in code: %s\n'
                           '  replacements made: %s',
                           v, list(self._expressions.keys()))

        return code + '\n'
<<<<<<< HEAD
    
    def definition(self, names, version, shader):
        return self._get_replaced_code(names, version, shader)
=======

    def definition(self, names):
        return self._get_replaced_code(names)
>>>>>>> 539861a3

    def expression(self, names):
        return names[self]

    def _clean_code(self, code):
        """ Return *code* with indentation and leading/trailing blank lines
        removed.
        """
        lines = code.split("\n")
        min_indent = 100
        for line in lines:
            if line.strip() != "":
                indent = len(line) - len(line.lstrip())
                min_indent = min(indent, min_indent)
        if min_indent > 0:
            lines = [line[min_indent:] for line in lines]
        code = "\n".join(lines)
        return code

    def __repr__(self):
        try:
            args = ', '.join([' '.join(arg) for arg in self.args])
        except Exception:
            return ('<%s (error parsing signature) at 0x%x>' %
                    (self.__class__.__name__, id(self)))
        return '<%s "%s %s(%s)" at 0x%x>' % (self.__class__.__name__,
                                             self.rtype,
                                             self.name,
                                             args,
                                             id(self))


class MainFunction(Function):
    """ Subclass of Function that allows multiple functions and variables to
    be defined in a single code string. The code must contain a main() function
    definition.
    """
    def __init__(self, shader_type, *args, **kwargs):
        self.shader_type = shader_type
        self._chains = {}
        Function.__init__(self, *args, **kwargs)

    @property
    def signature(self):
        return ('main', [], 'void')
    
    @property
    def version_pragma(self):
        """Return version number and extra qualifiers from pragma if present.
        """
        m = re.search(parsing.re_version_pragma, self.code)
        if m is None:
            return None
        return int(m.group(1)), m.group(2)
    
    def definition(self, obj_names, version, shader):
        code = Function.definition(self, obj_names, version, shader)
        # strip out version pragma before returning code; this will be 
        # added to the final compiled code later.
        code = re.sub(parsing.re_version_pragma, '', code)
        return code        

    def static_names(self):
        if self._static_vars is not None:
            return self._static_vars

        # parse static variables
        names = Function.static_names(self)

        # parse all function names + argument names
        funcs = parsing.find_functions(self.code)
        for f in funcs:
            if f[0] == 'main':
                continue
            names.append(f[0])
            for arg in f[1]:
                names.append(arg[1])

        self._static_vars = names
        return names

    def add_chain(self, var):
        """
        Create a new ChainFunction and attach to $var.
        """
        chain = FunctionChain(var, [])
        self._chains[var] = chain
        self[var] = chain

    def add_callback(self, hook, func):
        self._chains[hook].append(func)

    def remove_callback(self, hook, func):
        self._chains[hook].remove(func)


class FunctionChain(Function):
    """Subclass that generates GLSL code to call Function list in order

    Functions may be called independently, or composed such that the
    output of each function provides the input to the next.

    Parameters
    ----------
    name : str
        The name of the generated function
    funcs : list of Functions
        The list of Functions that will be called by the generated GLSL code.

    Examples
    --------
    This creates a function chain:

        >>> func1 = Function('void my_func_1() {}')
        >>> func2 = Function('void my_func_2() {}')
        >>> chain = FunctionChain('my_func_chain', [func1, func2])

    If *chain* is included in a ModularProgram, it will generate the following
    output:

        void my_func_1() {}
        void my_func_2() {}

        void my_func_chain() {
            my_func_1();
            my_func_2();
        }

    The return type of the generated function is the same as the return type
    of the last function in the chain. Likewise, the arguments for the
    generated function are the same as the first function in the chain.

    If the return type is not 'void', then the return value of each function
    will be used to supply the first input argument of the next function in
    the chain. For example:

        vec3 my_func_1(vec3 input) {return input + vec3(1, 0, 0);}
        void my_func_2(vec3 input) {return input + vec3(0, 1, 0);}

        vec3 my_func_chain(vec3 input) {
            return my_func_2(my_func_1(input));
        }
    """
    def __init__(self, name=None, funcs=()):
        # bypass Function.__init__ completely.
        ShaderObject.__init__(self)
        if not (name is None or isinstance(name, string_types)):
            raise TypeError("Name argument must be string or None.")
        self._funcs = []
        self._code = None
        self._name = name or "chain"
        self._args = []
        self._rtype = 'void'
        self.functions = funcs

    @property
    def functions(self):
        return self._funcs[:]

    @functions.setter
    def functions(self, funcs):
        while self._funcs:
            self.remove(self._funcs[0], update=False)
        for f in funcs:
            self.append(f, update=False)
        self._update()

    @property
    def signature(self):
        return self._name, self._args, self._rtype

    def _update(self):
        funcs = self._funcs
        if len(funcs) > 0:
            self._rtype = funcs[-1].rtype
            self._args = funcs[0].args[:]
        else:
            self._rtype = 'void'
            self._args = []

        self.changed(code_changed=True)

    @property
    def code(self):
        # Code is generated at compile time; hopefully it is not requested
        # before then..
        return None

    @code.setter
    def code(self, c):
        raise TypeError("Cannot set code property on FunctionChain.")

    @property
    def template_vars(self):
        return {}

    def append(self, function, update=True):
        """ Append a new function to the end of this chain.
        """
        self._funcs.append(function)
        self._add_dep(function)
        if update:
            self._update()

    def __setitem__(self, index, func):
        self._remove_dep(self._funcs[index])
        self._add_dep(func)
        self._funcs[index] = func

        self._update()

    def __getitem__(self, k):
        return self.functions[k]

    def insert(self, index, function, update=True):
        """ Insert a new function into the chain at *index*.
        """
        self._funcs.insert(index, function)
        self._add_dep(function)
        if update:
            self._update()

    def remove(self, function, update=True):
        """ Remove a function from the chain.
        """
        self._funcs.remove(function)
        self._remove_dep(function)
        if update:
            self._update()

    def definition(self, obj_names, version, shader):
        name = obj_names[self]

        args = ", ".join(["%s %s" % arg for arg in self.args])
        code = "%s %s(%s) {\n" % (self.rtype, name, args)

        result_index = 0
        if len(self.args) == 0:
            last_rtype = 'void'
            last_result = ''
        else:
            last_rtype, last_result = self.args[0][:2]

        for fn in self._funcs:
            # Use previous return value as an argument to the next function
            if last_rtype == 'void':
                args = ''
            else:
                args = last_result
                if len(fn.args) != 1 or last_rtype != fn.args[0][0]:
                    raise Exception("Cannot chain output '%s' of function to "
                                    "input of '%s'" %
                                    (last_rtype, fn.signature))
            last_rtype = fn.rtype

            # Store the return value of this function
            if fn.rtype == 'void':
                set_str = ''
            else:
                result_index += 1
                result = 'result_%d' % result_index
                set_str = '%s %s = ' % (fn.rtype, result)
                last_result = result

            code += "    %s%s(%s);\n" % (set_str, obj_names[fn], args)

        # return the last function's output
        if self.rtype != 'void':
            code += "    return result_%d;\n" % result_index

        code += "}\n"
        return code

    def static_names(self):
        return []

    def __repr__(self):
        fn = ",\n                ".join(map(repr, self.functions))
        return "<FunctionChain [%s] at 0x%x>" % (fn, id(self))


class StatementList(ShaderObject):
    """Represents a list of statements.
    """
    def __init__(self):
        self.items = {}
        self.order = []
        ShaderObject.__init__(self)

    def add(self, item, position=5):
        """Add an item to the list unless it is already present.

        If the item is an expression, then a semicolon will be appended to it
        in the final compiled code.
        """
        if item in self.items:
            return
        self.items[item] = position
        self._add_dep(item)
        self.order = None
        self.changed(code_changed=True)

    def remove(self, item):
        """Remove an item from the list.
        """
        self.items.pop(item)
        self._remove_dep(item)
        self.order = None
        self.changed(code_changed=True)

    def expression(self, obj_names):
        if self.order is None:
            self.order = list(self.items.items())
            self.order.sort(key=lambda x: x[1])

        code = ""
        for item, pos in self.order:
            code += item.expression(obj_names) + ';\n'
        return code<|MERGE_RESOLUTION|>--- conflicted
+++ resolved
@@ -268,11 +268,7 @@
             import traceback
             last = traceback.format_list(traceback.extract_stack()[-2:-1])
             logger.debug("Assignment would trigger shader recompile:\n"
-<<<<<<< HEAD
-                         "Original: %r\nReplacement: %r\nSource: %s", 
-=======
-                         "Original:\n%r\nReplacement:\n%r\nSource:\n%s",
->>>>>>> 539861a3
+                         "Original: %r\nReplacement: %r\nSource: %s",
                          oldval, val, ''.join(last))
 
     def __getitem__(self, key):
@@ -415,13 +411,8 @@
                                  var)
             template_vars.add(var)
         return template_vars
-<<<<<<< HEAD
     
     def _get_replaced_code(self, names, version, shader):
-=======
-
-    def _get_replaced_code(self, names):
->>>>>>> 539861a3
         """ Return code, with new name, expressions, and replacements applied.
         """
         code = self._code
@@ -480,15 +471,9 @@
                            v, list(self._expressions.keys()))
 
         return code + '\n'
-<<<<<<< HEAD
     
     def definition(self, names, version, shader):
         return self._get_replaced_code(names, version, shader)
-=======
-
-    def definition(self, names):
-        return self._get_replaced_code(names)
->>>>>>> 539861a3
 
     def expression(self, names):
         return names[self]
@@ -534,7 +519,7 @@
     @property
     def signature(self):
         return ('main', [], 'void')
-    
+
     @property
     def version_pragma(self):
         """Return version number and extra qualifiers from pragma if present.
@@ -543,13 +528,13 @@
         if m is None:
             return None
         return int(m.group(1)), m.group(2)
-    
+
     def definition(self, obj_names, version, shader):
         code = Function.definition(self, obj_names, version, shader)
-        # strip out version pragma before returning code; this will be 
+        # strip out version pragma before returning code; this will be
         # added to the final compiled code later.
         code = re.sub(parsing.re_version_pragma, '', code)
-        return code        
+        return code
 
     def static_names(self):
         if self._static_vars is not None:
