# -*- coding: utf-8 -*-
# Copyright (c) 2014, Vispy Development Team.
# Distributed under the (new) BSD License. See LICENSE.txt for more info.


"""
Simple visual based on GL_LINE_STRIP / GL_LINES


API issues to work out:

  * Currently this only uses GL_LINE_STRIP. Should add a 'method' argument like
    Image.method that can be used to select higher-quality triangle
    methods.

  * Add a few different position input components:
        - X values from vertex buffer of index values, Xmin, and Xstep
        - position from float texture

"""

from __future__ import division

from ... import gloo
from .visual import Visual


class Line(Visual):
    """
    Displays multiple line segments.
    """
<<<<<<< HEAD
    def __init__(self, parent=None, pos=None, color=None, z=0.0, **kwds):
        super(Line, self).__init__(parent, **kwds)
=======
    def __init__(self, pos=None, mode='line_strip', **kwds):
        super(Line, self).__init__()
>>>>>>> 291a0852
        
        glopts = kwds.pop('gl_options', 'translucent')
        self.set_gl_options(glopts)
        if mode == 'lines':
            self._primitive = gloo.gl.GL_LINES
        elif mode == 'line_strip' or mode is None:
            self._primitive = gloo.gl.GL_LINE_STRIP
        else:
            print "Invalid mode - %s, Available modes - lines , " \
                  "line_strip" % (mode)
            raise

        if pos is not None or kwds:
            self.set_data(pos=pos, color=color, z=z)

    def set_data(self, pos=None, **kwds):
        kwds['index'] = kwds.pop('edges', kwds.get('index', None))
        kwds.pop('width', 1)  # todo: do something with width
        super(Line, self).set_data(pos, **kwds)<|MERGE_RESOLUTION|>--- conflicted
+++ resolved
@@ -29,13 +29,8 @@
     """
     Displays multiple line segments.
     """
-<<<<<<< HEAD
-    def __init__(self, parent=None, pos=None, color=None, z=0.0, **kwds):
+    def __init__(self, parent=None, pos=None, color=None, z=0.0, mode='line_strip', **kwds):
         super(Line, self).__init__(parent, **kwds)
-=======
-    def __init__(self, pos=None, mode='line_strip', **kwds):
-        super(Line, self).__init__()
->>>>>>> 291a0852
         
         glopts = kwds.pop('gl_options', 'translucent')
         self.set_gl_options(glopts)
