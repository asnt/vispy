--- conflicted
+++ resolved
@@ -247,8 +247,15 @@
         'examples/basics/plotting/colorbar.py',
         'examples/basics/plotting/plot.py',
         'examples/demo/gloo/high_frequency.py',
+        'examples/basics/scene/shared_context.py',
     ]
-elif os.getenv('TRAVIS', 'false') == 'true':
+elif os.getenv('TRAVIS', 'false') == 'true' and 'linux' in sys.platform:
+    # example scripts that contain non-ascii text
+    # seem to fail on Travis OSX
+    bad_examples = [
+        'examples/basics/scene/shared_context.py',
+    ]
+if os.getenv('TRAVIS', 'false') == 'true':
     # OpenGL >2.0 that fail on Travis
     bad_examples += [
         'examples/basics/gloo/geometry_shader.py'
@@ -256,29 +263,6 @@
 
 
 def _skip_example(fname):
-<<<<<<< HEAD
-    for bad_ex in bad_examples:
-        if fname.endswith(bad_ex):
-            return True
-=======
-    bad_examples = []
-    if os.getenv('TRAVIS', 'false') == 'true' and sys.platform == 'darwin':
-        # example scripts that contain non-ascii text
-        # seem to fail on Travis OSX
-        bad_examples = [
-            'examples/basics/plotting/colorbar.py',
-            'examples/basics/plotting/plot.py',
-            'examples/demo/gloo/high_frequency.py',
-            'examples/basics/scene/shared_context.py',
-        ]
-    elif os.getenv('TRAVIS', 'false') == 'true' and 'linux' in sys.platform:
-        # example scripts that contain non-ascii text
-        # seem to fail on Travis OSX
-        bad_examples = [
-            'examples/basics/scene/shared_context.py',
-        ]
->>>>>>> 94b0bc70
-
     for bad_ex in bad_examples:
         if fname.endswith(bad_ex):
             return True
