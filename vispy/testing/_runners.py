--- conflicted
+++ resolved
@@ -59,15 +59,9 @@
     cwd = op.abspath(op.join(import_dir, '..'))
     extra_args = list(extra_args)
     try:
-<<<<<<< HEAD
         import pytest
     except ImportError:
         raise SkipTest('Skipping unit tests, because pytest is not installed')
-=======
-        import pytest  # noqa, analysis:ignore
-    except ImportError:
-        raise VispySkipSuite('Skipping unit tests, pytest not installed')
->>>>>>> 87754d1b
 
     if mode == 'nobackend':
         msg = 'Running tests with no backend'
@@ -81,10 +75,10 @@
         if invalid:
             stdout = stdout + '\n' + stderr
             stdout = '\n'.join('    ' + x for x in stdout.split('\n'))
-            raise VispySkipSuite(
-                '\n%s\n%s\n%s' % (_line_sep, 'Skipping backend %s, not '
+            print('\n%s\n%s\n%s' % (_line_sep, 'Skipping backend %s, not '
                                   'installed or working properly:\n%s'
                                   % (mode, stdout), _line_sep))
+            raise SkipTest()
         msg = 'Running tests with %s backend' % mode
         extra_args += ['-m', 'vispy_app_test']
     if coverage:
@@ -293,7 +287,9 @@
         if not good:
             reason = 'Must have suitable app backend'
     if reason is not None:
-        raise VispySkipSuite('Skipping example test: %s' % reason)
+        msg = 'Skipping example test: %s' % reason
+        print(msg)
+        raise SkipTest(msg)
 
     # if we're given individual file paths as a string in fnames_str,
     # then just use them as the fnames
@@ -431,7 +427,7 @@
         except RuntimeError as exp:
             print('Failed: %s' % str(exp))
             fail += [run[1]]
-        except VispySkipSuite:
+        except SkipTest:
             skip += [run[1]]
         except Exception as exp:
             # this should only happen if we've screwed up the test setup
