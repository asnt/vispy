# -*- coding: utf-8 -*-
# Copyright (c) 2014, Vispy Development Team.
# Distributed under the (new) BSD License. See LICENSE.txt for more info.

import numpy as np

from ..geometry import MeshData
from ..io import read_mesh
from ..scene import SceneCanvas, visuals, cameras

plots = []


def plot(*args, **kwargs):
    """ Create a new canvas and plot the given data.

    For arguments, see scene.visuals.LinePlot.
    """
    canvas = SceneCanvas(keys='interactive')
    canvas.view = canvas.central_widget.add_view()
    canvas.line = visuals.LinePlot(*args, **kwargs)
    canvas.view.add(canvas.line)
    if False:  # todo: of data-is-3D
        canvas.view.camera = 'turntable'
    else:    
        canvas.view.camera = 'panzoom'
    canvas.show()
    plots.append(canvas)
    return canvas


def image(*args, **kwargs):
    """ Create a new canvas and display the given image data.

    For arguments, see scene.visuals.Image.
    """
    canvas = SceneCanvas(keys='interactive')
    canvas.view = canvas.central_widget.add_view()
<<<<<<< HEAD
    canvas.image = visuals.Image(*args, **kwds)
    canvas.view.add(canvas.image)  # This sets the parent of the image
=======
    canvas.image = visuals.Image(*args, **kwargs)
    canvas.view.add(canvas.image)
>>>>>>> cce5011e
    canvas.show()
    canvas.view.camera = cameras.PanZoomCamera(fixed_ratio=True,
                                               scale_ratio=(1, -1, 1),
                                               )
    plots.append(canvas)
    # todo: (AK) I think this should return an image
    # Also, wtf: this creates an image in a viewbox in a widget in a canvas.
    return canvas


# todo: deal with new camera model once we've got it figured out
def mesh(vertices=None, faces=None, vertex_colors=None, face_colors=None,
         color=(0.5, 0.5, 1.), fname=None, meshdata=None, shading='smooth',
         center=(0., 0., 0.), distance=1., azimuth=0., elevation=0.):
    """Create a new canvas and plot the given mesh

    A TurntableCamera (canvas.view) will be used to show the object.

    Parameters
    ----------
    vertices : array
        Vertices.
    faces : array | None
        Face definitions.
    normals : array | None
        Vertex normals.
    vertex_colors : array | None
        Vertex colors.
    face_colors : array | None
        Face colors.
    color : instance of Color
        Color to use.
    fname : str | None
        Filename to load. If not None, then vertices, faces, and meshdata
        must be None.
    meshdata : MeshData | None
        Meshdata to use. If not None, then vertices, faces, and fname
        must be None.
    center : tuple
        (X, Y, Z) location the camera points at.
    distance : float
        Camera distance.
    azimuth : float
        Azimuth in degrees.

    Returns
    -------
    canvas : SceneCanvas
        The canvas.
    """
    if fname is not None:
        if not all(x is None for x in (vertices, faces, meshdata)):
            raise ValueError('vertices, faces, and meshdata must be None if '
                             'fname is not None')
        vertices, faces = read_mesh(fname)[:2]
    if meshdata is not None:
        if not all(x is None for x in (vertices, faces, fname)):
            raise ValueError('vertices, faces, and fname must be None if '
                             'fname is not None')
    else:
        meshdata = MeshData(vertices, faces)
    canvas = SceneCanvas(keys='interactive')
    canvas.view = canvas.central_widget.add_view()
    canvas.mesh = visuals.Mesh(meshdata=meshdata,
                               vertex_colors=vertex_colors,
                               face_colors=face_colors,
                               color=color, shading='smooth')
    canvas.view.add(canvas.mesh)
    canvas.view.camera = cameras.TurntableCamera(fov=60, 
                                                 azimuth=azimuth,
                                                 elevation=elevation,
                                                 fixed_ratio=True)
    plots.append(canvas)
    return canvas


def scatter(*args, **kwargs):
    ''' Create a new canvas and make a scatter plot.

    Parameters
    ----------
    args : array | two arrays
        Arguments can be passed as (Y,), (X, Y) or (np.array((X, Y))).
    style : str
        The style of symbol to draw (see Notes).
    size : float or array
        The symbol size in px.
    edge_width : float | None
        The width of the symbol outline in pixels.
    edge_width_rel : float | None
        The width as a fraction of marker size. Exactly one of
        `edge_width` and `edge_width_rel` must be supplied.
    edge_color : Color | ColorArray
        The color used to draw each symbol outline.
    face_color : Color | ColorArray
        The color used to draw each symbol interior.
    scaling : bool
        If set to True, marker scales when rezooming.

    Notes
    -----
    Allowed style strings are: disc, arrow, ring, clobber, square, diamond,
    vbar, hbar, cross, tailed_arrow, x, triangle_up, triangle_down,
    and star.
    '''
    canvas = SceneCanvas(keys='interactive')
    canvas.view = canvas.central_widget.add_view()
    _pos = np.zeros((len(args[0]), 2))
    if len(args) == 1:
        pos = np.asarray(args[0])
        if pos.ndim == 1:
            _pos[:, 0] = np.arange(len(args[0]))
            _pos[:, 1] = pos
        else:
            _pos = pos
    elif len(args) == 2:
        _pos[:, 0] = np.asarray(args[0])
        _pos[:, 1] = np.asarray(args[1])
    else:
        raise ValueError('Invalid shape for position data')
    canvas.scatter = visuals.Markers()
    kwargs['pos'] = _pos
    canvas.scatter.set_data(**kwargs)
    canvas.view.add(canvas.scatter)
    canvas.view.camera = 'panzoom'
    canvas.show()
    plots.append(canvas)
    return canvas<|MERGE_RESOLUTION|>--- conflicted
+++ resolved
@@ -36,17 +36,11 @@
     """
     canvas = SceneCanvas(keys='interactive')
     canvas.view = canvas.central_widget.add_view()
-<<<<<<< HEAD
-    canvas.image = visuals.Image(*args, **kwds)
+    canvas.image = visuals.Image(*args, **kwargs)
     canvas.view.add(canvas.image)  # This sets the parent of the image
-=======
-    canvas.image = visuals.Image(*args, **kwargs)
-    canvas.view.add(canvas.image)
->>>>>>> cce5011e
+
     canvas.show()
-    canvas.view.camera = cameras.PanZoomCamera(fixed_ratio=True,
-                                               scale_ratio=(1, -1, 1),
-                                               )
+    canvas.view.camera = cameras.PanZoomCamera(aspect=1)
     plots.append(canvas)
     # todo: (AK) I think this should return an image
     # Also, wtf: this creates an image in a viewbox in a widget in a canvas.
@@ -113,8 +107,7 @@
     canvas.view.add(canvas.mesh)
     canvas.view.camera = cameras.TurntableCamera(fov=60, 
                                                  azimuth=azimuth,
-                                                 elevation=elevation,
-                                                 fixed_ratio=True)
+                                                 elevation=elevation)
     plots.append(canvas)
     return canvas
 
