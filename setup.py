--- conflicted
+++ resolved
@@ -209,11 +209,7 @@
         'jsdeps': NPM,
     },
     python_requires='>=3.6',
-<<<<<<< HEAD
-    install_requires=['numpy', 'freetype-py', 'kiwisolver'],
-=======
-    install_requires=['numpy', 'freetype-py', 'hsluv'],
->>>>>>> c7f72cb8
+    install_requires=['numpy', 'freetype-py', 'hsluv', 'kiwisolver'],
     setup_requires=['numpy', 'cython', 'setuptools_scm', 'setuptools_scm_git_archive'],
     extras_require={
         'ipython-static': ['ipython'],
